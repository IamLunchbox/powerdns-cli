name: Unit Tests
on:
  pull_request:
  push:
    tags-ignore: # tags are tested in release.yml
      - "**"
    branches:
      - "**"
  workflow_call:

jobs:
  main:
    runs-on: ubuntu-latest
    steps:
    - uses: actions/checkout@v5
<<<<<<< HEAD
    - uses: actions/setup-python@v6
      with:
        python-version: ${{ matrix.python_version }}
        cache: pip
=======
    - uses: actions/setup-python@v5
>>>>>>> 749044cb
    - run: pip install .[dev]
    - run: tox run<|MERGE_RESOLUTION|>--- conflicted
+++ resolved
@@ -13,13 +13,6 @@
     runs-on: ubuntu-latest
     steps:
     - uses: actions/checkout@v5
-<<<<<<< HEAD
-    - uses: actions/setup-python@v6
-      with:
-        python-version: ${{ matrix.python_version }}
-        cache: pip
-=======
     - uses: actions/setup-python@v5
->>>>>>> 749044cb
     - run: pip install .[dev]
     - run: tox run